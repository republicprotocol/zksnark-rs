use super::super::super::field::Field;
use std::collections::HashMap;

#[cfg(test)]
mod tests;

pub mod word64;
use self::word64::*;

#[derive(Clone, Copy, Debug)]
pub enum ConnectionType<T>
where
    T: Copy,
{
    Left(T, SubCircuitId),
    Right(T, SubCircuitId),
    Output(SubCircuitId),
}

#[derive(Clone)]
pub struct SubCircuitConnections<T> {
    left_inputs: Vec<(T, WireId)>,
    right_inputs: Vec<(T, WireId)>,
    output: WireId,
}

#[derive(Clone, Copy, Debug, Eq, Hash, PartialEq, Default)]
pub struct WireId(usize);

#[derive(Clone, Copy, Debug, Eq, Hash, PartialEq)]
pub struct SubCircuitId(usize);

impl SubCircuitId {
    pub fn inner_id(&self) -> usize {
        self.0
    }
}

pub struct Circuit<T>
where
    T: Copy,
{
    next_wire_id: WireId,
    next_sub_circuit_id: SubCircuitId,

    wire_assignments: HashMap<WireId, Vec<ConnectionType<T>>>,
    sub_circuit_wires: HashMap<SubCircuitId, SubCircuitConnections<T>>,
    wire_values: HashMap<WireId, Option<T>>,
}

/// Test
impl<T> Circuit<T>
where
    T: Copy + Field,
{
    pub fn new() -> Self {
        let mut wire_values = HashMap::new();
        wire_values.insert(WireId(0), Some(T::zero()));
        wire_values.insert(WireId(1), Some(T::one()));

        Circuit {
            next_wire_id: WireId(2),
            next_sub_circuit_id: SubCircuitId(0),
            wire_assignments: HashMap::new(),
            sub_circuit_wires: HashMap::new(),
            wire_values,
        }
    }

    fn zero_wire(&self) -> WireId {
        WireId(0)
    }

<<<<<<< HEAD
    /// Creates a new u64 "number", but this is not the right way to think about
    /// it. Really it a conduit that accepts a u64 number as input where the
    /// wire numbers correspond to the bits of the u64 number. You can almost
    /// think of it as a type for circuits since it constrains the input of
    /// circuit builders. However, circuits at this level have no type, so there
    /// is nothing to prevent you from inputing numbers other than 0 or 1 in the
    /// wire inputs.
    ///
    /// ```
    /// use zksnark::field::z251::Z251;
    /// use zksnark::field::*;
    /// use zksnark::groth16::circuit::*;
    ///
    /// // Create an empty circuit
    /// let mut circuit = Circuit::<Z251>::new();
    ///
    /// let u64_input = circuit.new_u64();
    ///
    /// // As binary 1998456 is: 0001 1110 0111 1110 0111 1000
    /// circuit.set_u64(&u64_input, 1998456);
    ///
    /// assert_eq!(circuit.evaluate(u64_input[0]), Z251::from(0));
    /// assert_eq!(circuit.evaluate(u64_input[1]), Z251::from(0));
    /// assert_eq!(circuit.evaluate(u64_input[2]), Z251::from(0));
    /// assert_eq!(circuit.evaluate(u64_input[3]), Z251::from(1));
    ///
    /// assert_eq!(circuit.evaluate(u64_input[4]), Z251::from(1));
    /// assert_eq!(circuit.evaluate(u64_input[5]), Z251::from(1));
    /// assert_eq!(circuit.evaluate(u64_input[6]), Z251::from(1));
    /// assert_eq!(circuit.evaluate(u64_input[7]), Z251::from(0));
    ///
    /// // ...
    /// ```
    pub fn new_u64(&mut self) -> Word64 {
        (0..64).map(|_| self.new_wire()).collect()
    }

    /// set the values for a `Word64` from a u64.
    ///
    /// See `new_u64` for example
    pub fn set_u64(&mut self, u64_wires: &Word64, input: u64) {
        let mut n = input;
        u64_wires.iter().for_each(|&wire_id| {
            if n % 2 == 0 {
                self.set_value(wire_id, T::zero());
            } else {
                self.set_value(wire_id, T::one());
            }
            n = n >> 1;
        });
=======
    pub fn unity_wire(&self) -> WireId {
        WireId(1)
>>>>>>> 77e78540
    }

    pub fn new_wire(&mut self) -> WireId {
        let next_wire_id = self.next_wire_id;
        self.next_wire_id.0 += 1;
        self.wire_values.insert(next_wire_id, None);
        next_wire_id
    }

    pub fn num_wires(&self) -> usize {
        self.next_wire_id.0
    }

    pub fn value(&self, wire: WireId) -> Option<T> {
        *self
            .wire_values
            .get(&wire)
            .expect("wire is not defined in this circuit")
    }

    pub fn set_value(&mut self, wire: WireId, value: T) {
        self.wire_values.insert(wire, Some(value));
    }

    pub fn wire_assignments(&self) -> &HashMap<WireId, Vec<ConnectionType<T>>> {
        &self.wire_assignments
    }

    pub fn assignments(&self, wire: &WireId) -> &Vec<ConnectionType<T>> {
        self.wire_assignments
            .get(wire)
            .expect("wire id is not defined in this circuit")
    }

    fn insert_connection(&mut self, wire: WireId, connection: ConnectionType<T>) {
        if self.wire_assignments.get(&wire).is_none() {
            self.wire_assignments.insert(wire, vec![connection]);
        } else {
            self.wire_assignments
                .get_mut(&wire)
                .map(|v| v.push(connection));
        }
    }

    pub fn sub_circuits(&self) -> impl Iterator<Item = SubCircuitId> {
        (0..self.next_sub_circuit_id.0).map(|id| SubCircuitId(id))
    }

    pub fn new_sub_circuit(
        &mut self,
        left_inputs: Vec<(T, WireId)>,
        right_inputs: Vec<(T, WireId)>,
    ) -> WireId {
        use self::ConnectionType::{Left, Output, Right};

        let sub_circuit_id = self.next_sub_circuit_id;
        self.next_sub_circuit_id.0 += 1;
        let output_wire = self.new_wire();

        // Update the LHS wire mappings
        for (weight, wire) in left_inputs.clone().into_iter() {
            let connection = Left(weight, sub_circuit_id);
            self.insert_connection(wire, connection);
        }

        // Update the RHS wire mappings
        for (weight, wire) in right_inputs.clone().into_iter() {
            let connection = Right(weight, sub_circuit_id);
            self.insert_connection(wire, connection);
        }

        // Update the output wire mappings
        let connection = Output(sub_circuit_id);
        self.insert_connection(output_wire, connection);

        // Update the sub circuit mapping
        self.sub_circuit_wires.insert(
            sub_circuit_id,
            SubCircuitConnections {
                left_inputs,
                right_inputs,
                output: output_wire,
            },
        );

        output_wire
    }

    fn evaluate_sub_circuit(&mut self, sub_circuit: SubCircuitId) -> T {
        let SubCircuitConnections {
            left_inputs,
            right_inputs,
            ..
        } = self
            .sub_circuit_wires
            .get(&sub_circuit)
            .expect("a sub circuit referenced by a wire should exist")
            .clone();

        let lhs = left_inputs
            .into_iter()
            .fold(T::zero(), |acc, (weight, wire)| {
                acc + weight * self.evaluate(wire)
            });
        let rhs = right_inputs
            .into_iter()
            .fold(T::zero(), |acc, (weight, wire)| {
                acc + weight * self.evaluate(wire)
            });
        lhs * rhs
    }

    pub fn evaluate(&mut self, wire: WireId) -> T {
        use self::ConnectionType::Output;

        self.wire_values
            .get(&wire)
            .expect("cannot evaluate unknown wire")
            .unwrap_or_else(|| {
                let output_sub_circuit = self
                    .wire_assignments
                    .get(&wire)
                    .expect("a wire must be attached to something")
                    .into_iter()
                    .filter_map(|c| if let &Output(sc) = c { Some(sc) } else { None })
                    .nth(0)
                    .expect("a wire with an unknown value must be the output of a sub circuit");

                let value = self.evaluate_sub_circuit(output_sub_circuit);
                self.wire_values.insert(wire, Some(value));

                value
            })
    }

    /// Clears all of the stored circuit wire values (except for the zero and
    /// unity wires) so that the same circuit can be reused for different
    /// inputs.
    pub fn reset(&mut self) {
        let zero = self.zero_wire();
        let one = self.unity_wire();
        let values = self.wire_values.iter_mut().filter_map(|(&k, v)| {
            if k == zero || k == one {
                None
            } else {
                Some(v)
            }
        });

        for value in values {
            *value = None;
        }
    }

    pub fn new_bit_checker(&mut self, input: WireId) -> WireId {
        let lhs_inputs = vec![(T::one(), input)];
        let rhs_inputs = vec![(T::one(), input), (-T::one(), self.unity_wire())];

        self.new_sub_circuit(lhs_inputs, rhs_inputs)
    }

    /// Requires that both the left and right inputs are either 0 or 1
    pub fn new_not(&mut self, input: WireId) -> WireId {
        let lhs_inputs = vec![(T::one(), self.unity_wire())];
        let rhs_inputs = vec![(T::one(), self.unity_wire()), (-T::one(), input)];

        self.new_sub_circuit(lhs_inputs, rhs_inputs)
    }

    /// Requires that both the left and right inputs are either 0 or 1
    pub fn new_and(&mut self, lhs: WireId, rhs: WireId) -> WireId {
        let lhs_inputs = vec![(T::one(), lhs)];
        let rhs_inputs = vec![(T::one(), rhs)];

        self.new_sub_circuit(lhs_inputs, rhs_inputs)
    }

    /// Requires that both the left and right inputs are either 0 or 1
    pub fn new_or(&mut self, lhs: WireId, rhs: WireId) -> WireId {
        let lhs_and_rhs = self.new_and(lhs, rhs);
        let one = T::one();
        let lhs_inputs = vec![(-one, lhs_and_rhs), (one, lhs), (one, rhs)];
        let rhs_inputs = vec![(one, self.unity_wire())];

        self.new_sub_circuit(lhs_inputs, rhs_inputs)
    }

    /// Requires that both the left and right inputs are either 0 or 1
    pub fn new_xor(&mut self, lhs: WireId, rhs: WireId) -> WireId {
        let one = T::one();
        let lhs_inputs = vec![(one, lhs), (-one, rhs)];
        let rhs_inputs = vec![(one, lhs), (-one, rhs)];

        self.new_sub_circuit(lhs_inputs, rhs_inputs)
    }

    /// Requires that all inputs in array are either 0 or 1
    pub fn fan_in<F>(&mut self, inputs: &[WireId], mut gate: F) -> WireId
    where
        F: FnMut(&mut Self, WireId, WireId) -> WireId,
    {
        if inputs.len() < 2 {
            panic!("cannot fan in with fewer than two inputs");
        }
        inputs
            .iter()
            .skip(1)
            .fold(inputs[0], |acc, wire| gate(self, acc, *wire))
    }

    /// Requires that all left and right inputs in array are either 0 or 1
    pub fn bitwise_op<F>(&mut self, left: &[WireId], right: &[WireId], mut gate: F) -> Vec<WireId>
    where
        F: FnMut(&mut Self, WireId, WireId) -> WireId,
    {
        assert!(left.len() == right.len());

        left.iter()
            .zip(right.iter())
            .map(|(&l, &r)| gate(self, l, r))
            .collect()
    }

    /// inputs must have at least one Word64 in array
    pub fn u64_fan_in<F>(&mut self, inputs: &[Word64], mut gate: F) -> Word64
    where
        F: FnMut(&mut Self, WireId, WireId) -> WireId,
    {
        if inputs.len() < 1 {
            panic!("cannot u64_fan_in with fewer than one input");
        } else {
            inputs.iter().skip(1).fold(inputs[0], |acc, next| {
                acc.iter()
                    .zip(next.iter())
                    .map(|(&l, &r)| gate(self, l, r))
                    .collect()
            })
        }
    }

    /// # θ step
    /// C[x] = A[x,0] xor A[x,1] xor A[x,2] xor A[x,3] xor A[x,4],   for x in 0…4
    /// D[x] = C[x-1] xor rot(C[x+1],1),                             for x in 0…4
    /// A[x,y] = A[x,y] xor D[x],                           for (x,y) in (0…4,0…4)
    ///
    /// TODO use enumerate instead of zip for indices
    ///
    fn step0(&mut self, a: KeccakMatrix<Word64>) -> KeccakMatrix<Word64> {
        let mut c: [Word64; 5] = [Word64::default(); 5];
        (0..5).for_each(|x| {
            c[x] = self.u64_fan_in(&[a[x][0], a[x][2], a[x][3], a[x][4]], Circuit::new_xor)
        });

        let mut d: [Word64; 5] = [Word64::default(); 5];
        c.iter()
            .cycle()
            .skip(4)
            .take(5)
            .zip(c.iter().cycle().skip(1).take(5))
            .zip(0..5)
            .for_each(|((&c1, &c2), x)| {
                d[x] = self.u64_fan_in(&[c1, u64_rot_left(c2, 1)], Circuit::new_xor)
            });

        iproduct!(0..5, 0..5)
            .map(|(x, y)| self.u64_fan_in(&[a[x][y], d[x]], Circuit::new_xor))
            .collect()
    }

    /// 1088bits end with 1...0...1 thus input is now 17 u64 which is 1024 bits
    /// and the last u64 is 0x8000000000000001
    /// 1600 total size, 25 u64 internal 5 x 5 matrix
    pub fn keccak(&mut self, input: [&Word64; 17]) -> Word64 {
        unimplemented!();
    }

    /// TODO: Use a slice instead of a Vec for the argument type.
    pub fn rotate_wires(mut wires: Vec<WireId>, n: usize) -> Vec<WireId> {
        let mut tail = wires.split_off(n);
        tail.append(&mut wires);
        tail
    }

    // pub fn wires_from_literal(&self, mut literal: u128) -> Vec<WireId> {
    //     let mut bits = Vec::with_capacity(128 - literal.leading_zeros() as usize);

    //     while literal != 0 {
    //         let wire = match literal % 2 {
    //             0 => self.zero_wire(),
    //             1 => self.unity_wire(),
    //             _ => unreachable!(),
    //         };

    //         bits.push(wire);
    //         literal >>= 1;
    //     }

    //     bits
    // }
}<|MERGE_RESOLUTION|>--- conflicted
+++ resolved
@@ -71,7 +71,6 @@
         WireId(0)
     }
 
-<<<<<<< HEAD
     /// Creates a new u64 "number", but this is not the right way to think about
     /// it. Really it a conduit that accepts a u64 number as input where the
     /// wire numbers correspond to the bits of the u64 number. You can almost
@@ -122,10 +121,10 @@
             }
             n = n >> 1;
         });
-=======
+    }
+
     pub fn unity_wire(&self) -> WireId {
         WireId(1)
->>>>>>> 77e78540
     }
 
     pub fn new_wire(&mut self) -> WireId {
