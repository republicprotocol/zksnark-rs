use super::super::super::field::Field;
use std::collections::HashMap;
use std::iter::FromIterator;
use std::ops::Deref;
extern crate itertools;

#[cfg(test)]
mod tests;

#[derive(Clone, Copy, Debug)]
pub enum ConnectionType<T>
where
    T: Copy,
{
    Left(T, SubCircuitId),
    Right(T, SubCircuitId),
    Output(SubCircuitId),
}

#[derive(Clone)]
pub struct SubCircuitConnections<T> {
    left_inputs: Vec<(T, WireId)>,
    right_inputs: Vec<(T, WireId)>,
    output: WireId,
}

#[derive(Clone, Copy, Debug, Eq, Hash, PartialEq, Default)]
pub struct WireId(usize);

/// The idea here is to have each `WireId` have an input of either 0 or 1 and
/// then group those wires together to form a single `u64` number where `wire1`
/// corresponds to the first bit (also called the right most bit) of the `u64`,
/// then `wire2` the second bit and so on.  
///
pub struct Word64([WireId; 64]);

impl Deref for Word64 {
    type Target = [WireId; 64];

    fn deref(&self) -> &[WireId; 64] {
        &self.0
    }
}

impl FromIterator<WireId> for Word64 {
    fn from_iter<I: IntoIterator<Item = WireId>>(iter: I) -> Self {
        let mut arr: [WireId; 64] = [WireId::default(); 64];
        (0..64)
            .zip(iter.into_iter())
            .for_each(|(i, num)| arr[i] = num);
        Word64(arr)
    }
}

/// It is a 5 by 5 matrix used as the internal state of Keccak hash
/// function or other matrix need by the Keccak hash function.
pub struct KeccakMatrix<T>([[T; 5]; 5]);

impl<T> Deref for KeccakMatrix<T> {
    type Target = [[T; 5]; 5];

    fn deref(&self) -> &[[T; 5]; 5] {
        &self.0
    }
}

/// Fills the matrix from left to right then top to bottom.
///
/// (0..24)
///
/// 0  | 1  | 2  | 3  | 4
/// 5  | 6  | 7  | 8  | 9
/// 10 | 11 | 12 | 13 | 14
/// 15 | 16 | 17 | 18 | 19
/// 20 | 21 | 22 | 23 | 24
impl<T> FromIterator<T> for KeccakMatrix<T>
where
    T: Default + Copy,
{
    fn from_iter<I: IntoIterator<Item = T>>(iter: I) -> Self {
        let mut arr = [[T::default(); 5]; 5];
        iproduct!(0..5, 0..5)
            .zip(iter.into_iter())
            .for_each(|((x, y), num)| arr[x][y] = num);
        KeccakMatrix(arr)
    }
}

const rotation_offset: KeccakMatrix<u64> = KeccakMatrix([
    [0, 36, 3, 18, 41],
    [1, 44, 10, 45, 2],
    [62, 6, 43, 15, 61],
    [28, 55, 25, 21, 56],
    [27, 20, 39, 8, 14],
]);

const round_constants: [u64; 24] = [
    0x0000000000000001,
    0x0000000000008082,
    0x800000000000808A,
    0x8000000080008000,
    0x000000000000808B,
    0x0000000080000001,
    0x8000000080008081,
    0x8000000000008009,
    0x000000000000008A,
    0x0000000000000088,
    0x0000000080008009,
    0x000000008000000A,
    0x000000008000808B,
    0x800000000000008B,
    0x8000000000008089,
    0x8000000000008003,
    0x8000000000008002,
    0x8000000000000080,
    0x000000000000800A,
    0x800000008000000A,
    0x8000000080008081,
    0x8000000000008080,
    0x0000000080000001,
    0x8000000080008008,
];

#[derive(Clone, Copy, Debug, Eq, Hash, PartialEq)]
pub struct SubCircuitId(usize);

impl SubCircuitId {
    pub fn inner_id(&self) -> usize {
        self.0
    }
}

pub struct Circuit<T>
where
    T: Copy,
{
    next_wire_id: WireId,
    next_sub_circuit_id: SubCircuitId,

    wire_assignments: HashMap<WireId, Vec<ConnectionType<T>>>,
    sub_circuit_wires: HashMap<SubCircuitId, SubCircuitConnections<T>>,
    wire_values: HashMap<WireId, Option<T>>,
}

/// The purpose of this struct is to build circuits into a representation that
/// can be turned into a `QAP` (Quadratic Arithmetic Program) which is defined
/// in "groth16/mod.rs". I'll start this off by describing what are the building
/// blocks for a `Circuit` are made of:
///
/// # Sub Circuit
///
/// You can think of a circuit as a collection of nodes connected by wires
/// without any cycles (Directed Acyclic Graph). Nodes are made up of
/// "sub circuit" which in reality look like this:
///
/// ```
/// // `Left` input wires-> \|/ \|  <- `Right` input wires
/// //                       +   +  <- Plus operation
/// //                        \ /   <- (implicit connections, not wires)
/// //                         *    <- Multiplication operation
/// //                         |    <- `Output` wire
/// ```
///
/// Lets walk through the example "sub circuit" which is the atomic unit of a
/// `Circuit`. In this example the left plus operation has 3 input wires and the
/// right plus operation has 2 input wires. Every plus operation must have at
/// least one input wire, but may have any number of extra input wires. Each
/// "wire" also has an associated weight and takes some input, unless it is an
/// `Output` wire. The way the "sub circuit" is evaluated is by evaluating all
/// input wires, followed by the plus operation and multiplication operation.
///
/// ```
/// // For Example, given the above "sub circuit" we can evaluate it as follows:
/// //              We have these inputs and weights on the left wires:
/// //                 - [(1,1), (0,2), (2,1)] : [(weights, inputs)]
///
/// //              And here are the inputs and weights on the right wires:
/// //                 - [(0,3), (0,1)] : [(weights, inputs)]
///
/// //              To evaluate the wires we multiply their inputs by their weight:
/// //              and then the plus operation adds the results together:
/// //                 - Left plus operation equals => ((1 * 1) + (0 * 2) + (2 * 1))
/// //                 - Right plus operation equals => ((0 * 3) + (1 * 0))
///
/// //              Finally the multiplication operation multiplies the result
/// //              of the previous two:
/// //                 - (((1 * 1) + (0 * 2) + (2 * 1)) * ((0 * 3) + (1 * 0)))
/// //              
/// //              Thus the output wire would have the value: 0
/// ```
///
/// Note: A single wire may connect to any number of sub circuits including to
/// the same sub circuit multiple times on both its left and right inputs.
/// (Exception, wires must never form a loop anywhere in the `Circuit`)
///
/// # `Circuit`
///
/// A `Circuit` is made up of many connecting sub circuits. To evaluate a
/// `Circuit` means to determine the value of the `Circuit`'s output wires.
/// Which are in turn made up of the sub circuits output wires that do not
/// connect to another sub circuit's input wires. This also means a `Circuit`
/// has some number of input wires which come from the sub circuits with input
/// wires that do not connect to other sub circuit's output wires. `Circuit`s
/// are pure in the sense that the input uniquely determines the output of the
/// `Circuit`.
///
/// # Examples
///
/// Basic usage:
///
/// ```
/// use zksnark::field::z251::Z251;
/// use zksnark::field::*;
/// use zksnark::groth16::circuit::*;
///
/// // Create an empty circuit
/// let mut circuit = Circuit::<Z251>::new();
///
/// // In order to give our sub circuits input we need input wires that the sub
/// // circuits will take as arguments.
/// let input_wire = circuit.new_wire();
///
/// // lets start with a bit checker that returns 0 if the input is 0 or 1 and
/// // some other number in other cases. This is useful after turning the
/// // `Circuit` into a `CircuitInstance` where these wires can be checked to
/// // ensure they evaluate to zero. However, in this module we can only
/// // evaluate the whole `Circuit`
/// let checker_wire = circuit.new_bit_checker(input_wire);
///
/// // First lets give it a zero to check if it does what we think.
/// circuit.set_value(input_wire, Z251::from(0));
/// assert_eq!(circuit.evaluate(checker_wire), Z251::from(0));
///
/// // Next we need to reset all wire values in order to re-evaluate the circuit
/// // and in order to set the inputs to new values.
/// circuit.reset();
///
/// // Same check with 1 as input
/// circuit.set_value(input_wire, Z251::from(1));
/// assert_eq!(circuit.evaluate(checker_wire), Z251::from(0));
///
/// // Just to demonstrate a negative test
/// circuit.reset();
/// circuit.set_value(input_wire, Z251::from(2));
/// assert_ne!(circuit.evaluate(checker_wire), Z251::from(0));
///
/// // This gives you a basic idea of how to use some components, but not what
/// // this actually looks like. Let me draw a picture of what the circuit looks
/// // like now:
///
/// //  (weight 1, input_wire) -> |
/// //                           / \
/// //                           |  \| <- (weight -1, unity_wire)
/// //                           +   +
/// //                            \ /
/// //                             *
/// //                             | <- checker_wire
///
/// // Note: the unity wire, is a wire that always outputs the value 1. You can
/// // think of it as an input wire that is permanently set to an input of one.
///
/// // Now we can add something onto that `checker` wire
/// let not_wire = circuit.new_not(checker_wire);
///
/// // Now it looks like this:
///
/// //    (weight 1, input_wire) -> |
/// //                             / \
/// //                             |  \| <- (weight -1, one wire)
/// //                             +   +
/// //                              \ /
/// //                               *
/// //                               | <- checker_wire
/// // ------------------------------|-----------------------------------------
/// //                               | <- (weight -1, checker_wire)
/// // (weight 1, unity wire) -> |   |/ <- (weight 1, unity_wire)
/// //                           +   +
/// //                            \ /
/// //                             *
/// //                             | <- not_wire
///
/// // Note: the line "----" is to show where the sub circuit starts and ends
/// // conceptually. The checker_wire, when inserted into the input of the
/// // new_not, is the same wire; it just gets assigned a weight.
///
/// // reset, because we have different inputs from before
/// circuit.reset();
/// circuit.set_value(input_wire, Z251::from(0));
/// assert_eq!(circuit.evaluate(not_wire), Z251::from(1));
///
/// // Check that the not's input was either 0 or 1
/// // Note, this call will not need to "evaluate" the checker_wire since it
/// // was already evaluated to get the value of not_wire
/// assert_eq!(circuit.evaluate(checker_wire), Z251::from(0));
/// ```
///
impl<T> Circuit<T>
where
    T: Copy + Field,
{
    pub fn new() -> Self {
        // TODO: Initialise the unity wire value to be one?
        Circuit {
            next_wire_id: WireId(1),
            next_sub_circuit_id: SubCircuitId(0),
            wire_assignments: HashMap::new(),
            sub_circuit_wires: HashMap::new(),
            wire_values: HashMap::new(),
        }
    }

    pub fn unity_wire(&self) -> WireId {
        WireId(0)
    }

    /// Creates a new u64 "number", but this is not the right way to think about
    /// it. Really it a conduit that accepts a u64 number as input where the
    /// wire numbers correspond to the bits of the u64 number. You can almost
    /// think of it as a type for circuits since it constrains the input of
    /// circuit builders. However, circuits at this level have no type, so there
    /// is nothing to prevent you from inputing numbers other than 0 or 1 in the
    /// wire inputs.
    ///
    /// ```
    /// use zksnark::field::z251::Z251;
    /// use zksnark::field::*;
    /// use zksnark::groth16::circuit::*;
    ///
    /// // Create an empty circuit
    /// let mut circuit = Circuit::<Z251>::new();
    ///
    /// let u64_input = circuit.new_u64();
    ///
    /// // First lets give it a zero to check if it does what we think.
    /// // As binary 1998456 is: 0001 1110 0111 1110 0111 1000
    /// circuit.set_u64(&u64_input, 1998456);
    ///
    /// assert_eq!(circuit.evaluate(u64_input[0]), Z251::from(0));
    /// assert_eq!(circuit.evaluate(u64_input[1]), Z251::from(0));
    /// assert_eq!(circuit.evaluate(u64_input[2]), Z251::from(0));
    /// assert_eq!(circuit.evaluate(u64_input[3]), Z251::from(1));
    ///
    /// assert_eq!(circuit.evaluate(u64_input[4]), Z251::from(1));
    /// assert_eq!(circuit.evaluate(u64_input[5]), Z251::from(1));
    /// assert_eq!(circuit.evaluate(u64_input[6]), Z251::from(1));
    /// assert_eq!(circuit.evaluate(u64_input[7]), Z251::from(0));
    ///
    /// // ...
    /// ```
    pub fn new_u64(&mut self) -> Word64 {
        (0..64).map(|_| self.new_wire()).collect()
    }

    /// set the values for a `Word64` from a u64.
    ///
    /// See `new_u64` for example
    pub fn set_u64(&mut self, u64_wires: &Word64, input: u64) {
        let mut n = input;
        u64_wires.iter().for_each(|&wire_id| {
            if n % 2 == 0 {
                self.set_value(wire_id, T::zero());
            } else {
                self.set_value(wire_id, T::one());
            }
            n = n >> 1;
        });
    }

    pub fn new_wire(&mut self) -> WireId {
        let next_wire_id = self.next_wire_id;
        self.next_wire_id.0 += 1;
        self.wire_values.insert(next_wire_id, None);
        next_wire_id
    }

    pub fn num_wires(&self) -> usize {
        self.next_wire_id.0
    }

    pub fn value(&self, wire: WireId) -> Option<T> {
        *self
            .wire_values
            .get(&wire)
            .expect("wire is not defined in this circuit")
    }

    pub fn set_value(&mut self, wire: WireId, value: T) {
        self.wire_values.insert(wire, Some(value));
    }

    pub fn wire_assignments(&self) -> &HashMap<WireId, Vec<ConnectionType<T>>> {
        &self.wire_assignments
    }

    pub fn assignments(&self, wire: &WireId) -> &Vec<ConnectionType<T>> {
        self.wire_assignments
            .get(wire)
            .expect("wire id is not defined in this circuit")
    }

    fn insert_connection(&mut self, wire: WireId, connection: ConnectionType<T>) {
        if self.wire_assignments.get(&wire).is_none() {
            self.wire_assignments.insert(wire, vec![connection]);
        } else {
            self.wire_assignments
                .get_mut(&wire)
                .map(|v| v.push(connection));
        }
    }

    pub fn sub_circuits(&self) -> impl Iterator<Item = SubCircuitId> {
        (0..self.next_sub_circuit_id.0).map(|id| SubCircuitId(id))
    }

    pub fn new_sub_circuit(
        &mut self,
        left_inputs: Vec<(T, WireId)>,
        right_inputs: Vec<(T, WireId)>,
    ) -> WireId {
        use self::ConnectionType::{Left, Output, Right};

        let sub_circuit_id = self.next_sub_circuit_id;
        self.next_sub_circuit_id.0 += 1;
        let output_wire = self.new_wire();

        // Update the LHS wire mappings
        for (weight, wire) in left_inputs.clone().into_iter() {
            let connection = Left(weight, sub_circuit_id);
            self.insert_connection(wire, connection);
        }

        // Update the RHS wire mappings
        for (weight, wire) in right_inputs.clone().into_iter() {
            let connection = Right(weight, sub_circuit_id);
            self.insert_connection(wire, connection);
        }

        // Update the output wire mappings
        let connection = Output(sub_circuit_id);
        self.insert_connection(output_wire, connection);

        // Update the sub circuit mapping
        self.sub_circuit_wires.insert(
            sub_circuit_id,
            SubCircuitConnections {
                left_inputs,
                right_inputs,
                output: output_wire,
            },
        );

        output_wire
    }

    fn evaluate_sub_circuit(&mut self, sub_circuit: SubCircuitId) -> T {
        let SubCircuitConnections {
            left_inputs,
            right_inputs,
            ..
        } = self
            .sub_circuit_wires
            .get(&sub_circuit)
            .expect("a sub circuit referenced by a wire should exist")
            .clone();

        let lhs = left_inputs
            .into_iter()
            .fold(T::zero(), |acc, (weight, wire)| {
                acc + weight * self.evaluate(wire)
            });
        let rhs = right_inputs
            .into_iter()
            .fold(T::zero(), |acc, (weight, wire)| {
                acc + weight * self.evaluate(wire)
            });
        lhs * rhs
    }

    pub fn evaluate(&mut self, wire: WireId) -> T {
        use self::ConnectionType::Output;

        if wire == self.unity_wire() {
            return T::one();
        }

        self.wire_values
            .get(&wire)
            .expect("cannot evaluate unknown wire")
            .unwrap_or_else(|| {
                let output_sub_circuit = self
                    .wire_assignments
                    .get(&wire)
                    .expect("a wire must be attached to something")
                    .into_iter()
                    .filter_map(|c| if let &Output(sc) = c { Some(sc) } else { None })
                    .nth(0)
                    .expect("a wire with an unknown value must be the output of a sub circuit");

                let value = self.evaluate_sub_circuit(output_sub_circuit);
                self.wire_values.insert(wire, Some(value));

                value
            })
    }

    /// Clears all of the stored circuit wire values (including those manually
    /// set) so that the same circuit can be reused for different inputs.
    pub fn reset(&mut self) {
        for value in self.wire_values.values_mut() {
            *value = None;
        }
    }

    pub fn new_bit_checker(&mut self, input: WireId) -> WireId {
        let lhs_inputs = vec![(T::one(), input)];
        let rhs_inputs = vec![(T::one(), input), (-T::one(), self.unity_wire())];

        self.new_sub_circuit(lhs_inputs, rhs_inputs)
    }

    /// Requires that both the left and right inputs are either 0 or 1
    pub fn new_not(&mut self, input: WireId) -> WireId {
        let lhs_inputs = vec![(T::one(), self.unity_wire())];
        let rhs_inputs = vec![(T::one(), self.unity_wire()), (-T::one(), input)];

        self.new_sub_circuit(lhs_inputs, rhs_inputs)
    }

    /// Requires that both the left and right inputs are either 0 or 1
    pub fn new_and(&mut self, lhs: WireId, rhs: WireId) -> WireId {
        let lhs_inputs = vec![(T::one(), lhs)];
        let rhs_inputs = vec![(T::one(), rhs)];

        self.new_sub_circuit(lhs_inputs, rhs_inputs)
    }

    /// Requires that both the left and right inputs are either 0 or 1
    pub fn new_or(&mut self, lhs: WireId, rhs: WireId) -> WireId {
        let lhs_and_rhs = self.new_and(lhs, rhs);
        let one = T::one();
        let lhs_inputs = vec![(-one, lhs_and_rhs), (one, lhs), (one, rhs)];
        let rhs_inputs = vec![(one, self.unity_wire())];

        self.new_sub_circuit(lhs_inputs, rhs_inputs)
    }

    /// Requires that both the left and right inputs are either 0 or 1
    pub fn new_xor(&mut self, lhs: WireId, rhs: WireId) -> WireId {
        let one = T::one();
        let lhs_inputs = vec![(one, lhs), (-one, rhs)];
        let rhs_inputs = vec![(one, lhs), (-one, rhs)];

        self.new_sub_circuit(lhs_inputs, rhs_inputs)
    }

    /// Requires that all inputs in array are either 0 or 1
    pub fn fan_in<F>(&mut self, inputs: &[WireId], mut gate: F) -> WireId
    where
        F: FnMut(&mut Self, WireId, WireId) -> WireId,
    {
        if inputs.len() < 2 {
            panic!("cannot fan in with fewer than two inputs");
        }
        inputs
            .iter()
            .skip(1)
            .fold(inputs[0], |acc, wire| gate(self, acc, *wire))
    }

    // pub fn shift_left(&mut self, input &[WireId]) -> &[WireId] {

    // }

    /// Requires that all left and right inputs in array are either 0 or 1
    pub fn bitwise_op<F>(&mut self, left: &[WireId], right: &[WireId], mut gate: F) -> Vec<WireId>
    where
        F: FnMut(&mut Self, WireId, WireId) -> WireId,
    {
        assert!(left.len() == right.len());

        left.iter()
            .zip(right.iter())
            .map(|(&l, &r)| gate(self, l, r))
            .collect()
    }
<<<<<<< HEAD
    /// 1088bits end with 1...0...1
    /// thus input is now 17 u64 which is 1024 bits and the last u64 is 0x8000000000000001
    /// 1600 total size, 25 u64 internal 5 x 5 matrix
    pub fn keccak512_72(&mut self, input: &[WireId; 72]) -> &[WireId; 64] {
        unimplemented!();
=======

    pub fn wires_from_literal(&self, mut literal: u128) -> Vec<WireId> {
        let mut bits = Vec::with_capacity(128 - literal.leading_zeros() as usize);

        while literal != 0 {
            let wire = match literal % 2 {
                0 => self.zero_wire(),
                1 => self.unity_wire(),
                _ => unreachable!(),
            };

            bits.push(wire);
            literal >>= 1;
        }

        bits
    }

    // TODO: Use a slice instead of a Vec for the argument type.
    pub fn rotate_wires(mut wires: Vec<WireId>, n: usize) -> Vec<WireId> {
        let mut tail = wires.split_off(n);
        tail.append(&mut wires);
        tail
>>>>>>> aaa8edd5
    }
}<|MERGE_RESOLUTION|>--- conflicted
+++ resolved
@@ -567,10 +567,6 @@
             .fold(inputs[0], |acc, wire| gate(self, acc, *wire))
     }
 
-    // pub fn shift_left(&mut self, input &[WireId]) -> &[WireId] {
-
-    // }
-
     /// Requires that all left and right inputs in array are either 0 or 1
     pub fn bitwise_op<F>(&mut self, left: &[WireId], right: &[WireId], mut gate: F) -> Vec<WireId>
     where
@@ -583,13 +579,12 @@
             .map(|(&l, &r)| gate(self, l, r))
             .collect()
     }
-<<<<<<< HEAD
+
     /// 1088bits end with 1...0...1
     /// thus input is now 17 u64 which is 1024 bits and the last u64 is 0x8000000000000001
     /// 1600 total size, 25 u64 internal 5 x 5 matrix
     pub fn keccak512_72(&mut self, input: &[WireId; 72]) -> &[WireId; 64] {
         unimplemented!();
-=======
 
     pub fn wires_from_literal(&self, mut literal: u128) -> Vec<WireId> {
         let mut bits = Vec::with_capacity(128 - literal.leading_zeros() as usize);
@@ -613,6 +608,5 @@
         let mut tail = wires.split_off(n);
         tail.append(&mut wires);
         tail
->>>>>>> aaa8edd5
     }
 }