--- conflicted
+++ resolved
@@ -484,11 +484,7 @@
             .expect("Every variable should have an assignment")
     });
 
-<<<<<<< HEAD
-    Ok(::std::iter::once(F::mul_identity())
-=======
     Ok(::std::iter::once(F::one())
->>>>>>> da3546f6
         .chain(weights)
         .collect::<Vec<_>>())
 }
